# ruff: noqa: E402
"""TODO: move logic to another file

__init__.py often gets imported and run before other modules,
so it's dangerous to import other modules here, potentially prior to gevent patching

Therefore we patch at the top of this file -- it's generally fine to double patch
but not ideal as clients should be responsible for patching
"""

import platform

from osprey.worker.lib.patcher import patch_all

patch_all()

from enum import StrEnum, auto


class InputStreamSource(StrEnum):
    """Where data for the input to the classification engine are sourced."""

    PUBSUB = auto()
    """
    Sources events from pubsub
    """

    OSPREY_COORDINATOR = auto()
    """
    Sources events from the osprey coordinator
    """

    SYNTHETIC = auto()
    """Creates synthetic events in order to populate the output sinks with some sample data for local development."""

    KAFKA = auto()
    """Sources events from kafka."""

    PLUGIN = auto()
    """Sources events from whatever a plugin defines via register_input_stream."""


class OutputSinkDestination(StrEnum):
    """Where the data of a classified event should be sent."""

    OSPREY = auto()
    """Processes the output by sending the classification results to kafka for indexing in druid, scylla for execution
    result storage, and the labels service / webhook consumers for event effects."""

    STDOUT = auto()
<<<<<<< HEAD
    """Prints the output to standard out. Good for local development or debugging."""
=======
    """Prints the output to standard out. Good for local development or debugging."""


def get_rules_sink_input_stream(
    input_stream_source: InputStreamSource,
) -> BaseInputStream[BaseAckingContext[Action]]:
    """Based on the `input_stream_source` constructs a configured input stream that can be used to source events to
    classify. For more details, see `InputStreamSource`."""

    if input_stream_source == InputStreamSource.PUBSUB:
        config = CONFIG.instance()
        gcloud_project = config.get_str('PUBSUB_OSPREY_PROJECT_ID', 'osprey-dev')
        pubsub_subscription = config.get_str('PUBSUB_OSPREY_RULES_SINK_SUBSCRIPTION', 'rules-sink')
        subscriber = pubsub_v1.SubscriberClient()
        subscription_path = subscriber.subscription_path(gcloud_project, pubsub_subscription)
        batch_size = config.get_int('PUBSUB_OSPREY_INPUT_BATCH_SIZE', 100)
        gevent_queue_size = config.get_int('PUBSUB_OSPREY_INPUT_STREAM_GEVENT_QUEUE_SIZE', 1000)
        kek_uri = config.get_str('PUBSUB_ENCRYPTION_KEY_URI', '')
        return AsyncPubSubOspreyActionInputStream(
            subscriber=subscriber,
            subscription_path=subscription_path,
            kek_uri=kek_uri,
            max_messages=batch_size,
            gevent_queue_size=gevent_queue_size,
        )

    elif input_stream_source == InputStreamSource.OSPREY_COORDINATOR:
        return OspreyCoordinatorInputStream(client_id='meow')

    elif input_stream_source == InputStreamSource.SYNTHETIC:
        random_actions = []
        action_types = [
            'dm_channel_created',
            'user_phone_verification_completed',
            'guild_joined',
            'guild_left',
            'report_submitted',
        ]
        usernames = ['person_a', 'person_b', 'person_c', 'person_d', 'person_e', 'person_f', 'person_g']
        http_headers_user_agent = [
            'Mozilla/5.0 (Windows NT 10.0; WOW64) AppleWebKit/537.36 (KHTML, like Gecko) osprey/0.0.306 Chrome/78.0.3',
            'Osprey/20414 CFNetwork/1126 Darwin/19.5.0',
        ]
        emails = [
            'watchanimeintheoffice@watchanimeintheoffice.com',
            'dorime@interimoayapare.com',
            'icarus@pippa.org',
            '/@test-entity-id-uri-encoding.com',
        ]
        ips = [
            '127.0.0.1',
            '231.11.46.123',
            '148.123.7.13',
            '191.201.12.201',
        ]

        now = datetime.utcnow()

        for i in range(random.randint(1000, 5000)):
            data = {
                'user': {
                    'id': random.getrandbits(32),
                    'username': random.choice(usernames),
                    'email': random.choice(emails),
                },
                'http_request': {
                    'headers': {'User-Agent': random.choice(http_headers_user_agent)},
                    'remote_addr': random.choice(ips),
                },
                'remote_addr_mobile': random.choice(ips),
                'guild': {'id': random.getrandbits(32), 'name': str(random.random())},
                'target': {'ip': random.choice(ips)},
            }

            random_actions.append(
                NoopAckingContext(
                    item=Action(action_id=i, action_name=random.choice(action_types), data=data, timestamp=now)
                )
            )
            now += timedelta(minutes=1)

        return StaticInputStream(random_actions)
    elif input_stream_source == InputStreamSource.KAFKA:
        config = CONFIG.instance()
        client_id = config.get_str('OSPREY_KAFKA_INPUT_STREAM_CLIENT_ID', platform.node())
        client_id_suffix = config.get_optional_str('OSPREY_KAFKA_INPUT_STREAM_CLIENT_ID_SUFFIX')
        input_topic: str = config.get_str('OSPREY_KAFKA_INPUT_STREAM_TOPIC', 'osprey.actions_input')
        input_bootstrap_servers: list[str] = config.get_str_list('OSPREY_KAFKA_BOOTSTRAP_SERVERS', ['localhost'])
        group_id = config.get_optional_str('OSPREY_KAFKA_GROUP_ID')

        if client_id_suffix:
            client_id = f'{client_id}-{client_id_suffix}'

        consumer: PatchedKafkaConsumer = PatchedKafkaConsumer(
            input_topic,
            bootstrap_servers=input_bootstrap_servers,
            client_id=client_id,
            group_id=group_id,
            partition_assignment_strategy=(RoundRobinPartitionAssignor,),
        )
        from osprey.worker.sinks.sink.input_stream import KafkaInputStream

        return KafkaInputStream(
            kafka_consumer=consumer,
        )
    else:
        raise AssertionError(f'Unknown rules sink input source: {input_stream_source}')
>>>>>>> 4c095160
<|MERGE_RESOLUTION|>--- conflicted
+++ resolved
@@ -48,114 +48,4 @@
     result storage, and the labels service / webhook consumers for event effects."""
 
     STDOUT = auto()
-<<<<<<< HEAD
-    """Prints the output to standard out. Good for local development or debugging."""
-=======
-    """Prints the output to standard out. Good for local development or debugging."""
-
-
-def get_rules_sink_input_stream(
-    input_stream_source: InputStreamSource,
-) -> BaseInputStream[BaseAckingContext[Action]]:
-    """Based on the `input_stream_source` constructs a configured input stream that can be used to source events to
-    classify. For more details, see `InputStreamSource`."""
-
-    if input_stream_source == InputStreamSource.PUBSUB:
-        config = CONFIG.instance()
-        gcloud_project = config.get_str('PUBSUB_OSPREY_PROJECT_ID', 'osprey-dev')
-        pubsub_subscription = config.get_str('PUBSUB_OSPREY_RULES_SINK_SUBSCRIPTION', 'rules-sink')
-        subscriber = pubsub_v1.SubscriberClient()
-        subscription_path = subscriber.subscription_path(gcloud_project, pubsub_subscription)
-        batch_size = config.get_int('PUBSUB_OSPREY_INPUT_BATCH_SIZE', 100)
-        gevent_queue_size = config.get_int('PUBSUB_OSPREY_INPUT_STREAM_GEVENT_QUEUE_SIZE', 1000)
-        kek_uri = config.get_str('PUBSUB_ENCRYPTION_KEY_URI', '')
-        return AsyncPubSubOspreyActionInputStream(
-            subscriber=subscriber,
-            subscription_path=subscription_path,
-            kek_uri=kek_uri,
-            max_messages=batch_size,
-            gevent_queue_size=gevent_queue_size,
-        )
-
-    elif input_stream_source == InputStreamSource.OSPREY_COORDINATOR:
-        return OspreyCoordinatorInputStream(client_id='meow')
-
-    elif input_stream_source == InputStreamSource.SYNTHETIC:
-        random_actions = []
-        action_types = [
-            'dm_channel_created',
-            'user_phone_verification_completed',
-            'guild_joined',
-            'guild_left',
-            'report_submitted',
-        ]
-        usernames = ['person_a', 'person_b', 'person_c', 'person_d', 'person_e', 'person_f', 'person_g']
-        http_headers_user_agent = [
-            'Mozilla/5.0 (Windows NT 10.0; WOW64) AppleWebKit/537.36 (KHTML, like Gecko) osprey/0.0.306 Chrome/78.0.3',
-            'Osprey/20414 CFNetwork/1126 Darwin/19.5.0',
-        ]
-        emails = [
-            'watchanimeintheoffice@watchanimeintheoffice.com',
-            'dorime@interimoayapare.com',
-            'icarus@pippa.org',
-            '/@test-entity-id-uri-encoding.com',
-        ]
-        ips = [
-            '127.0.0.1',
-            '231.11.46.123',
-            '148.123.7.13',
-            '191.201.12.201',
-        ]
-
-        now = datetime.utcnow()
-
-        for i in range(random.randint(1000, 5000)):
-            data = {
-                'user': {
-                    'id': random.getrandbits(32),
-                    'username': random.choice(usernames),
-                    'email': random.choice(emails),
-                },
-                'http_request': {
-                    'headers': {'User-Agent': random.choice(http_headers_user_agent)},
-                    'remote_addr': random.choice(ips),
-                },
-                'remote_addr_mobile': random.choice(ips),
-                'guild': {'id': random.getrandbits(32), 'name': str(random.random())},
-                'target': {'ip': random.choice(ips)},
-            }
-
-            random_actions.append(
-                NoopAckingContext(
-                    item=Action(action_id=i, action_name=random.choice(action_types), data=data, timestamp=now)
-                )
-            )
-            now += timedelta(minutes=1)
-
-        return StaticInputStream(random_actions)
-    elif input_stream_source == InputStreamSource.KAFKA:
-        config = CONFIG.instance()
-        client_id = config.get_str('OSPREY_KAFKA_INPUT_STREAM_CLIENT_ID', platform.node())
-        client_id_suffix = config.get_optional_str('OSPREY_KAFKA_INPUT_STREAM_CLIENT_ID_SUFFIX')
-        input_topic: str = config.get_str('OSPREY_KAFKA_INPUT_STREAM_TOPIC', 'osprey.actions_input')
-        input_bootstrap_servers: list[str] = config.get_str_list('OSPREY_KAFKA_BOOTSTRAP_SERVERS', ['localhost'])
-        group_id = config.get_optional_str('OSPREY_KAFKA_GROUP_ID')
-
-        if client_id_suffix:
-            client_id = f'{client_id}-{client_id_suffix}'
-
-        consumer: PatchedKafkaConsumer = PatchedKafkaConsumer(
-            input_topic,
-            bootstrap_servers=input_bootstrap_servers,
-            client_id=client_id,
-            group_id=group_id,
-            partition_assignment_strategy=(RoundRobinPartitionAssignor,),
-        )
-        from osprey.worker.sinks.sink.input_stream import KafkaInputStream
-
-        return KafkaInputStream(
-            kafka_consumer=consumer,
-        )
-    else:
-        raise AssertionError(f'Unknown rules sink input source: {input_stream_source}')
->>>>>>> 4c095160
+    """Prints the output to standard out. Good for local development or debugging."""